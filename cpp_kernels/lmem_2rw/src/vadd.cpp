/**********
Copyright (c) 2019, Xilinx, Inc.
All rights reserved.

Redistribution and use in source and binary forms, with or without modification,
are permitted provided that the following conditions are met:

1. Redistributions of source code must retain the above copyright notice,
this list of conditions and the following disclaimer.

2. Redistributions in binary form must reproduce the above copyright notice,
this list of conditions and the following disclaimer in the documentation
and/or other materials provided with the distribution.

3. Neither the name of the copyright holder nor the names of its contributors
may be used to endorse or promote products derived from this software
without specific prior written permission.

THIS SOFTWARE IS PROVIDED BY THE COPYRIGHT HOLDERS AND CONTRIBUTORS "AS IS" AND
ANY EXPRESS OR IMPLIED WARRANTIES, INCLUDING, BUT NOT LIMITED TO,
THE IMPLIED WARRANTIES OF MERCHANTABILITY AND FITNESS FOR A PARTICULAR PURPOSE
ARE DISCLAIMED.
IN NO EVENT SHALL THE COPYRIGHT HOLDER OR CONTRIBUTORS BE LIABLE FOR ANY DIRECT,
INDIRECT,
INCIDENTAL, SPECIAL, EXEMPLARY, OR CONSEQUENTIAL DAMAGES (INCLUDING, BUT NOT
LIMITED TO,
PROCUREMENT OF SUBSTITUTE GOODS OR SERVICES; LOSS OF USE, DATA, OR PROFITS; OR
BUSINESS INTERRUPTION)
HOWEVER CAUSED AND ON ANY THEORY OF LIABILITY, WHETHER IN CONTRACT, STRICT
LIABILITY,
OR TORT (INCLUDING NEGLIGENCE OR OTHERWISE) ARISING IN ANY WAY OUT OF THE USE OF
THIS SOFTWARE,
EVEN IF ADVISED OF THE POSSIBILITY OF SUCH DAMAGE.
**********/

/*******************************************************************************
Description:
    C Kernel to showcase 2 parallel read/write from  Local Memory
    Description: This is vector addition to demonstrate how to utilized both
    ports of Local Memory.
*******************************************************************************/

#include <string.h>

#define DATA_SIZE 4096
#define BUFFER_SIZE 1024

// TRIPCOUNT identifiers
const unsigned int c_chunk_sz = BUFFER_SIZE;
const unsigned int c_size = DATA_SIZE;

/*
    Vector Addition Kernel Implementation
    Arguments:
        in1   (input)     --> Input Vector1
        in2   (input)     --> Input Vector2
        out_r   (output)    --> Output Vector
        size  (input)     --> Size of Vector in Integer
   */
extern "C" {
void vadd(const unsigned int *in1, // Read-Only Vector 1
          const unsigned int *in2, // Read-Only Vector 2
          unsigned int *out_r,     // Output Result
          int size                 // Size in integer
<<<<<<< HEAD
) {
=======
          ) {
#pragma HLS INTERFACE m_axi port = in1 offset = slave bundle = gmem
#pragma HLS INTERFACE m_axi port = in2 offset = slave bundle = gmem
#pragma HLS INTERFACE m_axi port = out_r offset = slave bundle = gmem
#pragma HLS INTERFACE s_axilite port = in1 bundle = control
#pragma HLS INTERFACE s_axilite port = in2 bundle = control
#pragma HLS INTERFACE s_axilite port = out_r bundle = control
#pragma HLS INTERFACE s_axilite port = size bundle = control
#pragma HLS INTERFACE s_axilite port = return bundle = control
>>>>>>> 078413b6

  unsigned int v1_buffer[BUFFER_SIZE];   // Local memory to store vector1
  unsigned int v2_buffer[BUFFER_SIZE];   // Local memory to store vector2
  unsigned int vout_buffer[BUFFER_SIZE]; // Local Memory to store result

  // Per iteration of this loop perform BUFFER_SIZE vector addition
  for (int i = 0; i < size; i += BUFFER_SIZE) {
#pragma HLS LOOP_TRIPCOUNT min = c_size/c_chunk_sz max = c_size/c_chunk_sz
    int chunk_size = BUFFER_SIZE;
    // boundary checks
    if ((i + BUFFER_SIZE) > size)
      chunk_size = size - i;

  // burst read of v1 and v2 vector from global memory
  read1:
    for (int j = 0; j < chunk_size; j++) {
#pragma HLS LOOP_TRIPCOUNT min = c_chunk_sz max = c_chunk_sz
      v1_buffer[j] = in1[i + j];
    }
  read2:
    for (int j = 0; j < chunk_size; j++) {
#pragma HLS LOOP_TRIPCOUNT min = c_chunk_sz max = c_chunk_sz
      v2_buffer[j] = in2[i + j];
    }

  // FPGA implementation, local array is mostly implemented as BRAM Memory
  // block.
  // BRAM Memory Block contains two memory ports which allow two parallel access
  // to memory. To utilized both ports of BRAM block, vector addition loop is
  // unroll with factor of 2. It is equivalent to following code:
  //  for (int j = 0 ; j < chunk_size ; j+= 2){
  //    vout_buffer[j]   = v1_buffer[j] + v2_buffer[j];
  //    vout_buffer[j+1] = v1_buffer[j+1] + v2_buffer[j+1];
  //  }
  // Which means two iterations of loop will be executed together and as a
  // result
  // it will double the performance.
  vadd:
    for (int j = 0; j < chunk_size; j++) {
#pragma HLS PIPELINE II = 1
#pragma HLS UNROLL FACTOR = 2
#pragma HLS LOOP_TRIPCOUNT min = c_chunk_sz max = c_chunk_sz
      // perform vector addition
      vout_buffer[j] = v1_buffer[j] + v2_buffer[j];
    }

  // burst write the result
  write:
    for (int j = 0; j < chunk_size; j++) {
#pragma HLS LOOP_TRIPCOUNT min = c_chunk_sz max = c_chunk_sz
      out_r[i + j] = vout_buffer[j];
    }
  }
}
}<|MERGE_RESOLUTION|>--- conflicted
+++ resolved
@@ -62,19 +62,7 @@
           const unsigned int *in2, // Read-Only Vector 2
           unsigned int *out_r,     // Output Result
           int size                 // Size in integer
-<<<<<<< HEAD
 ) {
-=======
-          ) {
-#pragma HLS INTERFACE m_axi port = in1 offset = slave bundle = gmem
-#pragma HLS INTERFACE m_axi port = in2 offset = slave bundle = gmem
-#pragma HLS INTERFACE m_axi port = out_r offset = slave bundle = gmem
-#pragma HLS INTERFACE s_axilite port = in1 bundle = control
-#pragma HLS INTERFACE s_axilite port = in2 bundle = control
-#pragma HLS INTERFACE s_axilite port = out_r bundle = control
-#pragma HLS INTERFACE s_axilite port = size bundle = control
-#pragma HLS INTERFACE s_axilite port = return bundle = control
->>>>>>> 078413b6
 
   unsigned int v1_buffer[BUFFER_SIZE];   // Local memory to store vector1
   unsigned int v2_buffer[BUFFER_SIZE];   // Local memory to store vector2
