#!/usr/bin/env python
from sys import argv
import json
import argparse
import glob
import os
import re
import sys
import subprocess

def create_cfg_u2(data):    
    target = open("platform_"+filename+".cfg","w+")
    target.write("[connectivity]\n")
    target.write("sp=" + filename + "_1.input:bank0\n")
    target.write("sp=" + filename + "_1.output:bank0\n")
    target.write("nk=" + filename + ":1\n")
    return

def create_json_u2(data):
    target = open("platform.json","w+")
    des_file = open(cur_dir+"/../../common/utility/platform_files/u2.json")
    for line in des_file:
        target.write(line)
    return

def create_cfg_vck(data):    
    target = open("platform_"+filename+".cfg","w+")
    target.write("[connectivity]\n")
    target.write("sp=" + filename + "_1.input:MC_NOC0\n")
    target.write("sp=" + filename + "_1.output:MC_NOC0\n")
    target.write("nk=" + filename + ":1\n")
    return

def create_json_vck(data):
    target = open("platform.json","w+")
    des_file = open(cur_dir+"/../../common/utility/platform_files/vck_gen3x16.json")
    for line in des_file:
        target.write(line)
    return

def create_cfg_vck_gen4x8(data):    
    target = open("platform_"+filename+".cfg","w+")
    target.write("[connectivity]\n")
    if filename!='hostmemory':      
        target.write("sp=" + filename + "_1.input:MC_NOC0\n")
        target.write("sp=" + filename + "_1.output:MC_NOC0\n")
    else:        
<<<<<<< HEAD
        target.write("sp=" + filename + "_1.input:HOST\n")
        target.write("sp=" + filename + "_1.output:HOST\n")
=======
        target.write("sp=" + filename + "_1.input:HOST[0]\n")
        target.write("sp=" + filename + "_1.output:HOST[0]\n")
>>>>>>> 8151dd7b
    target.write("nk=" + filename + ":1\n")
    return

def create_json_vck_gen4x8(data):
    target = open("platform.json","w+")
    des_file = open(cur_dir+"/../../common/utility/platform_files/vck_gen4x8.json")
    for line in des_file:
        target.write(line)
    return

def create_cfg(data):
    Memory_list = [0, 0, 0]
    DDR_count = 0
    HOST_count = 0
    if "hardwarePlatform" in data:
        if "extensions" in data["hardwarePlatform"]:
            if "raptor2" in data["hardwarePlatform"]["extensions"]:
                if "feature_support" in data["hardwarePlatform"]["extensions"]["raptor2"]:
                    feature_support = data["hardwarePlatform"]["extensions"]["raptor2"]["feature_support"]
                    if "DDR" in feature_support and (filename!='hostmemory'):
                        Memory_list[0] = int(feature_support["DDR"])
                    if "HOST" in feature_support and (filename=='hostmemory'):
                        Memory_list[1] = int(feature_support["HOST"])
                    if "HBM" in feature_support and (filename!='hostmemory'):
                        Memory_list[2] = int(feature_support["HBM"])
    elif "extensions" in data:
        if "raptor2" in data["extensions"]:
            if "feature_support" in data["extensions"]["raptor2"]:
                feature_support = data["extensions"]["raptor2"]["feature_support"]
                if "DDR" in feature_support and (filename!='hostmemory'):
                    Memory_list[0] = int(feature_support["DDR"])
                if "HOST" in feature_support and (filename=='hostmemory'):
                    Memory_list[1] = int(feature_support["HOST"])
                if "HBM" in feature_support and (filename!='hostmemory'):
                    Memory_list[2] = int(feature_support["HBM"])
    elif "hardwarePlatforms" in data:
        if "hardwarePlatform" in data["hardwarePlatforms"]:
            if "extensions" in data["hardwarePlatforms"]["hardwarePlatform"]:
                if "raptor2" in data["hardwarePlatforms"]["hardwarePlatform"]["extensions"]:
                    if "feature_support" in data["hardwarePlatforms"]["hardwarePlatform"]["extensions"]["raptor2"]:
                        feature_support = data["hardwarePlatforms"]["hardwarePlatform"]["extensions"]["raptor2"]["feature_support"]
                        if "DDR" in feature_support and (filename!='hostmemory'):
                       	    Memory_list[0] = int(feature_support["DDR"])
                        if "HOST" in feature_support and (filename=='hostmemory'):
                            Memory_list[1] = int(feature_support["HOST"])
                        if "HBM" in feature_support and (filename!='hostmemory'):
                            Memory_list[2] = int(feature_support["HBM"])
        elif "reconfigurablePartitions" in data["hardwarePlatforms"]:
            for reconfigurablePartitions in data["hardwarePlatforms"]["reconfigurablePartitions"]:
                if "hardwarePlatform" in reconfigurablePartitions:
                    if "extensions" in reconfigurablePartitions["hardwarePlatform"]:
                        if "raptor2" in reconfigurablePartitions["hardwarePlatform"]["extensions"]:
                            if "feature_support" in reconfigurablePartitions["hardwarePlatform"]["extensions"]["raptor2"]:
                                feature_support = reconfigurablePartitions["hardwarePlatform"]["extensions"]["raptor2"]["feature_support"]
                                if "DDR" in feature_support and (filename!='hostmemory'):
                                    Memory_list[0] = int(feature_support["DDR"])
                                if "HOST" in feature_support and (filename=='hostmemory'):
                                    Memory_list[1] = int(feature_support["HOST"])
                                if "HBM" in feature_support and (filename!='hostmemory'):
                                    Memory_list[2] = int(feature_support["HBM"])
    
    Total_banks = Memory_list[0] + Memory_list[1]
    if Memory_list[2] != 0:
        Total_banks += 1
    if Total_banks:
        target = open("platform_"+filename+".cfg","w+")
        target.write("[connectivity]\n")
        p = 0
        q = 0
        for Memory_type in Memory_list:
            if Memory_type != 0:
                if p == 0:
                    Memory_name = "DDR"
                elif p == 1:
                    Memory_name = "HOST"
                elif p == 2:
                    Memory_name = "HBM"
                    Memory_type = 1                   
                for i in range(Memory_type):
                    q += 1
                    if p == 2:
                        target.write("sp=" + filename + "_" + str(q) + ".input:" + Memory_name + "[" + "0:31" + "]\n")
                        target.write("sp=" + filename + "_" + str(q) + ".output:" + Memory_name + "[" + "0:31" + "]\n")
                    else : 
                        target.write("sp=" + filename + "_" + str(q) + ".input:" + Memory_name + "[" + str(i) + "]\n")
                        target.write("sp=" + filename + "_" + str(q) + ".output:" + Memory_name + "[" + str(i)+ "]\n")
            p += 1
        target.write("nk=" + filename + ":" + str(Total_banks) + "\n")
    else :        
        print("Error: This example is not supported for targeted device")
        os._exit(1)

    return

def create_json(data):
    Memory_list = [0, 0, 0]
    DDR_count = 0
    HOST_count = 0
    if "hardwarePlatform" in data:
        if "extensions" in data["hardwarePlatform"]:
            if "raptor2" in data["hardwarePlatform"]["extensions"]:
                if "feature_support" in data["hardwarePlatform"]["extensions"]["raptor2"]:
                    feature_support = data["hardwarePlatform"]["extensions"]["raptor2"]["feature_support"]
                    if "DDR" in feature_support:
                        Memory_list[0] = int(feature_support["DDR"])
                    if "HOST" in feature_support:
                        Memory_list[1] = int(feature_support["HOST"])
                    if "HBM" in feature_support:
                        Memory_list[2] = int(feature_support["HBM"])
    elif "extensions" in data:
        if "raptor2" in data["extensions"]:
            if "feature_support" in data["extensions"]["raptor2"]:
                feature_support = data["extensions"]["raptor2"]["feature_support"]
                if "DDR" in feature_support:
                    Memory_list[0] = int(feature_support["DDR"])
                if "HOST" in feature_support:
                    Memory_list[1] = int(feature_support["HOST"])
                if "HBM" in feature_support:
                    Memory_list[2] = int(feature_support["HBM"])
    elif "hardwarePlatforms" in data:
        if "hardwarePlatform" in data["hardwarePlatforms"]:
            if "extensions" in data["hardwarePlatforms"]["hardwarePlatform"]:
                if "raptor2" in data["hardwarePlatforms"]["hardwarePlatform"]["extensions"]:
                    if "feature_support" in data["hardwarePlatforms"]["hardwarePlatform"]["extensions"]["raptor2"]:
                        feature_support = data["hardwarePlatforms"]["hardwarePlatform"]["extensions"]["raptor2"]["feature_support"]
                        if "DDR" in feature_support:
                            Memory_list[0] = int(feature_support["DDR"])
                        if "HOST" in feature_support:
                            Memory_list[1] = int(feature_support["HOST"])
                        if "HBM" in feature_support:
                            Memory_list[2] = int(feature_support["HBM"])
        elif "reconfigurablePartitions" in data["hardwarePlatforms"]:
            for reconfigurablePartitions in data["hardwarePlatforms"]["reconfigurablePartitions"]:
                if "hardwarePlatform" in reconfigurablePartitions:
                    if "extensions" in reconfigurablePartitions["hardwarePlatform"]:
                        if "raptor2" in reconfigurablePartitions["hardwarePlatform"]["extensions"]:
                            if "feature_support" in reconfigurablePartitions["hardwarePlatform"]["extensions"]["raptor2"]:
                                feature_support = reconfigurablePartitions["hardwarePlatform"]["extensions"]["raptor2"]["feature_support"]
                                if "DDR" in feature_support:
                                    Memory_list[0] = int(feature_support["DDR"])
                                if "HOST" in feature_support:
                                    Memory_list[1] = int(feature_support["HOST"])
                                if "HBM" in feature_support:
                                    Memory_list[2] = int(feature_support["HBM"])
    
    Total_ddr_banks = Memory_list[0]
    Total_host_banks =  Memory_list[1]
    if Memory_list[2] != 0:
        Total_ddr_banks += 1

    if Total_ddr_banks:
        target = open("platform.json","w+")
        target.write("{\n")
        target.write("    \"meminfo\": [\n")
        p = 0
        q = 0
        for Memory_type in Memory_list:
            if Memory_type != 0:
                if q != 0:
                    target.write(",\n")
                if p == 0:
                    Memory_name = "DDR"
                elif p == 1:
                    Memory_name = "HOST"
                elif p == 2:
                    Memory_name = "HBM"
                    Memory_type = 1
                target.write("    {\n")
                target.write("        \"type\": \"" + Memory_name + "\",\n")
                target.write("        \"banks\": [\n")                    
                for i in range(Memory_type):
                    target.write("            {\n")
                    if p == 2:                        
                        target.write("                \"name\": \"" + Memory_name + "[" + "0:31" + "]\"\n")
                    else : 
                        target.write("                \"name\": \"" + Memory_name + "[" + str(i) + "]\"\n")
                    target.write("            }")
                    if i != Memory_type - 1:
                        target.write(",")
                    target.write("\n")
                target.write("        ]\n")
                target.write("    }")
                q += 1
            p += 1
        target.write("\n    ],\n")
        target.write("    \"total_ddr_banks\": \"" +  str(Total_ddr_banks) + "\",\n")
        if Total_host_banks:
            target.write("    \"total_host_banks\": \"" +  str(Total_host_banks) + "\",\n")
        target.write("    \"version\": \"1.1\"\n")
        target.write("}\n")
    else :        
        print("Error: This example is not supported for targeted device")
        os._exit(1)
    return

plat_json_file = sys.argv[1]
filename = sys.argv[2]
cur_dir = os.getcwd()
desc = open(plat_json_file,'r')
data = json.load(desc)
desc.close()

plat_name = data["uniqueName"]

if "_u2_" in plat_name:
    if(filename!='verify'):
        create_cfg_u2(data)
    create_json_u2(data)
elif "v65" in plat_name or "vck5000-es1" in plat_name or "vck5000_gen3x16" in plat_name or "cs2200" in plat_name or "cs2211" in plat_name:
    if(filename!='verify'):
        create_cfg_vck(data)
    create_json_vck(data)
elif "vck5000_gen4x8" in plat_name:
    if(filename!='verify'):
        create_cfg_vck_gen4x8(data)
    create_json_vck_gen4x8(data)
else:    
    if(filename!='verify'):
        create_cfg(data)
    create_json(data)<|MERGE_RESOLUTION|>--- conflicted
+++ resolved
@@ -45,13 +45,8 @@
         target.write("sp=" + filename + "_1.input:MC_NOC0\n")
         target.write("sp=" + filename + "_1.output:MC_NOC0\n")
     else:        
-<<<<<<< HEAD
-        target.write("sp=" + filename + "_1.input:HOST\n")
-        target.write("sp=" + filename + "_1.output:HOST\n")
-=======
         target.write("sp=" + filename + "_1.input:HOST[0]\n")
         target.write("sp=" + filename + "_1.output:HOST[0]\n")
->>>>>>> 8151dd7b
     target.write("nk=" + filename + ":1\n")
     return
 
