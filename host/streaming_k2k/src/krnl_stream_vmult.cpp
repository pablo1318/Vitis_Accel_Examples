--- conflicted
+++ resolved
@@ -59,14 +59,6 @@
 extern "C" {
 void krnl_stream_vmult(hls::stream<pkt> &a, hls::stream<trans_pkt> &b,
                        hls::stream<pkt> &output) {
-<<<<<<< HEAD
-=======
-#pragma HLS INTERFACE axis port = a
-#pragma HLS INTERFACE axis port = b
-#pragma HLS INTERFACE axis port = output
-#pragma HLS INTERFACE s_axilite port = return bundle = control
->>>>>>> 078413b6
-
   bool eos = false;
 vmult:
   do {
