/**********
Copyright (c) 2019, Xilinx, Inc.
All rights reserved.

Redistribution and use in source and binary forms, with or without modification,
are permitted provided that the following conditions are met:

1. Redistributions of source code must retain the above copyright notice,
this list of conditions and the following disclaimer.

2. Redistributions in binary form must reproduce the above copyright notice,
this list of conditions and the following disclaimer in the documentation
and/or other materials provided with the distribution.

3. Neither the name of the copyright holder nor the names of its contributors
may be used to endorse or promote products derived from this software
without specific prior written permission.

THIS SOFTWARE IS PROVIDED BY THE COPYRIGHT HOLDERS AND CONTRIBUTORS "AS IS" AND
ANY EXPRESS OR IMPLIED WARRANTIES, INCLUDING, BUT NOT LIMITED TO,
THE IMPLIED WARRANTIES OF MERCHANTABILITY AND FITNESS FOR A PARTICULAR PURPOSE
ARE DISCLAIMED.
IN NO EVENT SHALL THE COPYRIGHT HOLDER OR CONTRIBUTORS BE LIABLE FOR ANY DIRECT,
INDIRECT,
INCIDENTAL, SPECIAL, EXEMPLARY, OR CONSEQUENTIAL DAMAGES (INCLUDING, BUT NOT
LIMITED TO,
PROCUREMENT OF SUBSTITUTE GOODS OR SERVICES; LOSS OF USE, DATA, OR PROFITS; OR
BUSINESS INTERRUPTION)
HOWEVER CAUSED AND ON ANY THEORY OF LIABILITY, WHETHER IN CONTRACT, STRICT
LIABILITY,
OR TORT (INCLUDING NEGLIGENCE OR OTHERWISE) ARISING IN ANY WAY OUT OF THE USE OF
THIS SOFTWARE,
EVEN IF ADVISED OF THE POSSIBILITY OF SUCH DAMAGE.
**********/

#include <algorithm>
#include <cstring>
#include <iostream>
#include <string>
#include <thread>
#include <unistd.h>
#include <vector>

// This extension file is required for stream APIs
#include "CL/cl_ext_xilinx.h"
// This file is required for OpenCL C++ wrapper APIs
#include "xcl2.hpp"

// Declaration of custom stream APIs that binds to Xilinx Streaming APIs.
decltype(&clCreateStream) xcl::Stream::createStream = nullptr;
decltype(&clReleaseStream) xcl::Stream::releaseStream = nullptr;
decltype(&clReadStream) xcl::Stream::readStream = nullptr;
decltype(&clWriteStream) xcl::Stream::writeStream = nullptr;
decltype(&clPollStreams) xcl::Stream::pollStreams = nullptr;

auto constexpr c_test_size = 32 * 1024 * 1024; // 32 MB data

////////////////////RESET FUNCTION//////////////////////////////////
int reset(int *a, int *b, int *sw_results, int *hw_results, int size) {
  // Fill the input vectors with data
  std::generate(a, a + size, std::rand);
  std::generate(b, b + size, std::rand);
  for (int i = 0; i < size; i++) {
    hw_results[i] = 0;
    sw_results[i] = a[i] + b[i];
  }
  return 0;
}
///////////////////VERIFY FUNCTION///////////////////////////////////
bool verify(int *a, int *b, int *sw_results, int *hw_results, int size) {
  bool match = true;
  for (int i = 0; i < size; i++) {
    if (sw_results[i] != hw_results[i]) {
      match = false;
      break;
    }
  }
  std::cout << "TEST " << (match ? "PASSED" : "FAILED") << std::endl;
  return match;
}
///////////////////////////Calculate Duration///////////////////////
double calc_throput(cl::Event &wait_event, size_t vector_size_bytes) {
  unsigned long start, stop;
  cl_int err;

  OCL_CHECK(err, err = wait_event.getProfilingInfo<unsigned long>(
                     CL_PROFILING_COMMAND_START, &start));
  OCL_CHECK(err, err = wait_event.getProfilingInfo<unsigned long>(
                     CL_PROFILING_COMMAND_END, &stop));
  unsigned long duration = stop - start;
  double throput = (double)vector_size_bytes / (double)duration * 1E3;
  return throput;
}
////////MAIN FUNCTION//////////
int main(int argc, char **argv) {
  size_t size = c_test_size;
  if (xcl::is_hw_emulation()) {
    size = 4096; // 4KB for HW emulation
  } else if (xcl::is_emulation()) {
    size = 2 * 1024 * 1024; // 4MB for sw emulation
  }

  // I/O Data Vectors
  std::vector<int, aligned_allocator<int>> h_a(size);
  std::vector<int, aligned_allocator<int>> h_b(size);
  std::vector<int, aligned_allocator<int>> hw_results(size);
  std::vector<int> sw_results(size);

  if (argc != 2) {
    std::cout << "Usage: " << argv[0] << " <XCLBIN File>" << std::endl;
    return EXIT_FAILURE;
  }

  auto binaryFile = argv[1];
  std::cout << "Vector Addition of elements 0x" << std::hex << size
            << std::endl;

  // Reset the data vectors
  reset(h_a.data(), h_b.data(), sw_results.data(), hw_results.data(), size);

  // OpenCL Setup
  // OpenCL objects
  cl::Device device;
  cl::Context context;
  cl::CommandQueue q;
  cl::Program program;
  cl::Kernel krnl_vadd;

  // Error Status variable
  cl_int err;

  // get_xil_devices() is a utility API which will find the xilinx
  // platforms and will return list of devices connected to Xilinx platform
  auto devices = xcl::get_xil_devices();

  // Selecting the first available Xilinx device
  device = devices[0];
  // read_binary_file() is a utility API which will load the binaryFile
  // and will return the pointer to file buffer.
  auto fileBuf = xcl::read_binary_file(binaryFile);

  cl::Program::Binaries bins{{fileBuf.data(), fileBuf.size()}};
  int valid_device = 0;
  for (unsigned int i = 0; i < devices.size(); i++) {
    device = devices[i];
    // Creating Context and Command Queue for selected Device
    OCL_CHECK(err, context = cl::Context(device, NULL, NULL, NULL, &err));
    OCL_CHECK(err, q = cl::CommandQueue(context, device,
                                        CL_QUEUE_PROFILING_ENABLE, &err));

    std::cout << "Trying to program device[" << i
              << "]: " << device.getInfo<CL_DEVICE_NAME>() << std::endl;
    cl::Program program(context, {device}, bins, NULL, &err);
    if (err != CL_SUCCESS) {
      std::cout << "Failed to program device[" << i << "] with xclbin file!\n";
    } else {
      std::cout << "Device[" << i << "]: program successful!\n";
      OCL_CHECK(err, krnl_vadd = cl::Kernel(program, "krnl_stream_vadd", &err));
      valid_device++;
      break; // we break because we found a valid device
    }
<<<<<<< HEAD

    auto binaryFile = argv[1];
    std::cout << "Vector Addition of elements 0x" << std::hex << size
              << std::endl;

    // Reset the data vectors
    reset(h_a.data(), h_b.data(), sw_results.data(), hw_results.data(), size);

    // OpenCL Setup
    // OpenCL objects
    cl::Device device;
    cl::Context context;
    cl::CommandQueue q;
    cl::Program program;
    cl::Kernel krnl_vadd;

    // Error Status variable
    cl_int err;

    // get_xil_devices() is a utility API which will find the xilinx
    // platforms and will return list of devices connected to Xilinx platform
    auto devices = xcl::get_xil_devices();

    // Selecting the first available Xilinx device
    device = devices[0];
    // read_binary_file() is a utility API which will load the binaryFile
    // and will return the pointer to file buffer.
    auto fileBuf = xcl::read_binary_file(binaryFile);

    cl::Program::Binaries bins{{fileBuf.data(), fileBuf.size()}};
    int valid_device = 0;
    for (unsigned int i = 0; i < devices.size(); i++) {
        device = devices[i];
        // Creating Context and Command Queue for selected Device
        OCL_CHECK(err, context = cl::Context(device, NULL, NULL, NULL, &err));
        OCL_CHECK(err,
                  q = cl::CommandQueue(
                      context, device, CL_QUEUE_PROFILING_ENABLE, &err));

        std::cout << "Trying to program device[" << i
                  << "]: " << device.getInfo<CL_DEVICE_NAME>() << std::endl;
        cl::Program program(context, {device}, bins, NULL, &err);
        if (err != CL_SUCCESS) {
            std::cout << "Failed to program device[" << i
                      << "] with xclbin file!\n";
        } else {
            std::cout << "Device[" << i << "]: program successful!\n";
            OCL_CHECK(
                err, krnl_vadd = cl::Kernel(program, "krnl_stream_vadd", &err));
            valid_device++;
            break; // we break because we found a valid device
        }
    }
    if (valid_device == 0) {
        std::cout << "Failed to program any device found, exit!\n";
        exit(EXIT_FAILURE);
    }

    auto platform_id = device.getInfo<CL_DEVICE_PLATFORM>(&err);

    //Initialization of streaming class is needed before using it.
    xcl::Stream::init(platform_id);
    size_t vector_size_bytes = size * sizeof(int);

    // Streams
    // Device Connection specification of the stream through extension pointer
    cl_int ret;
    cl_mem_ext_ptr_t ext;
    ext.param = krnl_vadd.get();
    ext.obj = NULL;

    //Create write stream for argument 0 and 1 of kernel
    cl_stream write_stream_a, write_stream_b;
    ext.flags = 0;
    OCL_CHECK(ret,
              write_stream_a = xcl::Stream::createStream(
                  device.get(), XCL_STREAM_READ_ONLY, CL_STREAM, &ext, &ret));
    ext.flags = 1;
    OCL_CHECK(ret,
              write_stream_b = xcl::Stream::createStream(
                  device.get(), XCL_STREAM_READ_ONLY, CL_STREAM, &ext, &ret));

    //Create read stream for argument 2 of kernel
    cl_stream read_stream;
    ext.flags = 2;
    OCL_CHECK(ret,
              read_stream = xcl::Stream::createStream(
                  device.get(), XCL_STREAM_WRITE_ONLY, CL_STREAM, &ext, &ret));

    // Running the Kernel with blocking Stream APIs
    std::cout
        << "############################################################\n";
    std::cout
        << "                     Blocking Stream                        \n";
    std::cout
        << "############################################################\n";

    // Launch the Kernel
    cl::Event b_wait_event;
    OCL_CHECK(err, err = q.enqueueTask(krnl_vadd, NULL, &b_wait_event));

    // Initiating the WRITE transfer
    cl_stream_xfer_req b_wr_req{0};

    b_wr_req.flags = CL_STREAM_EOT;
    b_wr_req.priv_data = (void *)"b_write_a";

    // Thread 1 for writing data to input stream 1 independently in case of default blocking transfers.
    std::thread thr1(xcl::Stream::writeStream,
                     write_stream_a,
                     h_a.data(),
                     vector_size_bytes,
                     &b_wr_req,
                     &ret);

    b_wr_req.priv_data = (void *)"b_write_b";
    // Thread 2 for writing data to input stream 2 independently in case of default blocking transfers.
    std::thread thr2(xcl::Stream::writeStream,
                     write_stream_b,
                     h_b.data(),
                     vector_size_bytes,
                     &b_wr_req,
                     &ret);

    // Initiating the READ transfer
    cl_stream_xfer_req b_rd_req{0};
    b_rd_req.flags = CL_STREAM_EOT;
    b_rd_req.priv_data = (void *)"b_read";
    // Output thread to read the stream data independently in case of default blocking transfers.
    std::thread thr3(xcl::Stream::readStream,
                     read_stream,
                     hw_results.data(),
                     vector_size_bytes,
                     &b_rd_req,
                     &ret);

    // Waiting for all the threads to complete their respective operations.
    thr1.join();
    thr2.join();
    thr3.join();

    // Ensuring all OpenCL objects are released.
    q.finish();

    double throput = calc_throput(b_wait_event, vector_size_bytes);
    std::cout << "[ Case: 1 ] -> Throughput = " << throput << " MB/s\n";

    // Compare the results
    bool b_match = verify(
        h_a.data(), h_b.data(), sw_results.data(), hw_results.data(), size);

    // Reset the data vectors
    reset(h_a.data(), h_b.data(), sw_results.data(), hw_results.data(), size);

    //Running the kernel with non-blocking Stream APIs
    std::cout
        << "############################################################\n";
    std::cout
        << "                  Non-Blocking Stream                       \n";
    std::cout
        << "############################################################\n";

    // Launch the Kernel
    cl::Event nb_wait_event;
    OCL_CHECK(err, err = q.enqueueTask(krnl_vadd, NULL, &nb_wait_event));

    // Initiating the WRITE transfer
    cl_stream_xfer_req nb_wr_req{0};

    nb_wr_req.flags = CL_STREAM_EOT | CL_STREAM_NONBLOCKING;
    nb_wr_req.priv_data = (void *)"nb_write_a";

    // Writing data to input stream 1 independently in case of non-blocking transfers.
    OCL_CHECK(
        ret,
        xcl::Stream::writeStream(
            write_stream_a, h_a.data(), vector_size_bytes, &nb_wr_req, &ret));

    nb_wr_req.priv_data = (void *)"nb_write_b";
    // Writing data to input stream 2 independently in case of non-blocking transfers.
    OCL_CHECK(
        ret,
        xcl::Stream::writeStream(
            write_stream_b, h_b.data(), vector_size_bytes, &nb_wr_req, &ret));

    // Initiating the READ transfer
    cl_stream_xfer_req nb_rd_req{0};
    nb_rd_req.flags = CL_STREAM_EOT | CL_STREAM_NONBLOCKING;
    nb_rd_req.priv_data = (void *)"nb_read";
    // Reading the stream data independently in case of non-blocking transfers.
    OCL_CHECK(ret,
              xcl::Stream::readStream(read_stream,
                                      hw_results.data(),
                                      vector_size_bytes,
                                      &nb_rd_req,
                                      &ret));

    // Checking the request completion
    cl_streams_poll_req_completions poll_req[3]{0, 0, 0}; // 3 Requests
    auto num_compl = 3;
    OCL_CHECK(ret,
              xcl::Stream::pollStreams(
                  device.get(), poll_req, 3, 3, &num_compl, 50000, &ret));
    // Blocking API, waits for 3 poll request completion or 50000ms, whichever occurs first.

    // Ensuring all OpenCL objects are released.
    q.finish();

    throput = calc_throput(nb_wait_event, vector_size_bytes);
    std::cout << "[ Case: 2 ] -> Throughput = " << throput << " MB/s\n";

    // Compare the device results with software results
    bool nb_match = verify(
        h_a.data(), h_b.data(), sw_results.data(), hw_results.data(), size);

    // Releasing Streams
    xcl::Stream::releaseStream(read_stream);
    xcl::Stream::releaseStream(write_stream_a);
    xcl::Stream::releaseStream(write_stream_b);
    return !b_match || !nb_match;
=======
  }
  if (valid_device == 0) {
    std::cout << "Failed to program any device found, exit!\n";
    exit(EXIT_FAILURE);
  }

  auto platform_id = device.getInfo<CL_DEVICE_PLATFORM>(&err);

  // Initialization of streaming class is needed before using it.
  xcl::Stream::init(platform_id);
  size_t vector_size_bytes = size * sizeof(int);

  // Streams
  // Device Connection specification of the stream through extension pointer
  cl_int ret;
  cl_mem_ext_ptr_t ext;
  ext.param = krnl_vadd.get();
  ext.obj = NULL;

  // Create write stream for argument 0 and 1 of kernel
  cl_stream write_stream_a, write_stream_b;
  ext.flags = 0;
  OCL_CHECK(ret,
            write_stream_a = xcl::Stream::createStream(
                device.get(), CL_STREAM_WRITE_ONLY, CL_STREAM, &ext, &ret));
  ext.flags = 1;
  OCL_CHECK(ret,
            write_stream_b = xcl::Stream::createStream(
                device.get(), CL_STREAM_WRITE_ONLY, CL_STREAM, &ext, &ret));

  // Create read stream for argument 2 of kernel
  cl_stream read_stream;
  ext.flags = 2;
  OCL_CHECK(ret, read_stream = xcl::Stream::createStream(
                     device.get(), CL_STREAM_READ_ONLY, CL_STREAM, &ext, &ret));

  // Running the Kernel with blocking Stream APIs
  std::cout << "############################################################\n";
  std::cout << "                     Blocking Stream                        \n";
  std::cout << "############################################################\n";

  // Launch the Kernel
  cl::Event b_wait_event;
  OCL_CHECK(err, err = q.enqueueTask(krnl_vadd, NULL, &b_wait_event));

  // Initiating the WRITE transfer
  cl_stream_xfer_req b_wr_req{0};

  b_wr_req.flags = CL_STREAM_EOT;
  b_wr_req.priv_data = (void *)"b_write_a";

  // Thread 1 for writing data to input stream 1 independently in case of
  // default blocking transfers.
  std::thread thr1(xcl::Stream::writeStream, write_stream_a, h_a.data(),
                   vector_size_bytes, &b_wr_req, &ret);

  b_wr_req.priv_data = (void *)"b_write_b";
  // Thread 2 for writing data to input stream 2 independently in case of
  // default blocking transfers.
  std::thread thr2(xcl::Stream::writeStream, write_stream_b, h_b.data(),
                   vector_size_bytes, &b_wr_req, &ret);

  // Initiating the READ transfer
  cl_stream_xfer_req b_rd_req{0};
  b_rd_req.flags = CL_STREAM_EOT;
  b_rd_req.priv_data = (void *)"b_read";
  // Output thread to read the stream data independently in case of default
  // blocking transfers.
  std::thread thr3(xcl::Stream::readStream, read_stream, hw_results.data(),
                   vector_size_bytes, &b_rd_req, &ret);

  // Waiting for all the threads to complete their respective operations.
  thr1.join();
  thr2.join();
  thr3.join();

  // Ensuring all OpenCL objects are released.
  q.finish();

  double throput = calc_throput(b_wait_event, vector_size_bytes);
  std::cout << "[ Case: 1 ] -> Throughput = " << throput << " MB/s\n";

  // Compare the results
  bool b_match = verify(h_a.data(), h_b.data(), sw_results.data(),
                        hw_results.data(), size);

  // Reset the data vectors
  reset(h_a.data(), h_b.data(), sw_results.data(), hw_results.data(), size);

  // Running the kernel with non-blocking Stream APIs
  std::cout << "############################################################\n";
  std::cout << "                  Non-Blocking Stream                       \n";
  std::cout << "############################################################\n";

  // Launch the Kernel
  cl::Event nb_wait_event;
  OCL_CHECK(err, err = q.enqueueTask(krnl_vadd, NULL, &nb_wait_event));

  // Initiating the WRITE transfer
  cl_stream_xfer_req nb_wr_req{0};

  nb_wr_req.flags = CL_STREAM_EOT | CL_STREAM_NONBLOCKING;
  nb_wr_req.priv_data = (void *)"nb_write_a";

  // Writing data to input stream 1 independently in case of non-blocking
  // transfers.
  OCL_CHECK(ret, xcl::Stream::writeStream(write_stream_a, h_a.data(),
                                          vector_size_bytes, &nb_wr_req, &ret));

  nb_wr_req.priv_data = (void *)"nb_write_b";
  // Writing data to input stream 2 independently in case of non-blocking
  // transfers.
  OCL_CHECK(ret, xcl::Stream::writeStream(write_stream_b, h_b.data(),
                                          vector_size_bytes, &nb_wr_req, &ret));

  // Initiating the READ transfer
  cl_stream_xfer_req nb_rd_req{0};
  nb_rd_req.flags = CL_STREAM_EOT | CL_STREAM_NONBLOCKING;
  nb_rd_req.priv_data = (void *)"nb_read";
  // Reading the stream data independently in case of non-blocking transfers.
  OCL_CHECK(ret, xcl::Stream::readStream(read_stream, hw_results.data(),
                                         vector_size_bytes, &nb_rd_req, &ret));

  // Checking the request completion
  cl_streams_poll_req_completions poll_req[3]{0, 0, 0}; // 3 Requests
  auto num_compl = 3;
  OCL_CHECK(ret, xcl::Stream::pollStreams(device.get(), poll_req, 3, 3,
                                          &num_compl, 50000, &ret));
  // Blocking API, waits for 3 poll request completion or 50000ms, whichever
  // occurs first.

  // Ensuring all OpenCL objects are released.
  q.finish();

  throput = calc_throput(nb_wait_event, vector_size_bytes);
  std::cout << "[ Case: 2 ] -> Throughput = " << throput << " MB/s\n";

  // Compare the device results with software results
  bool nb_match = verify(h_a.data(), h_b.data(), sw_results.data(),
                         hw_results.data(), size);

  // Releasing Streams
  xcl::Stream::releaseStream(read_stream);
  xcl::Stream::releaseStream(write_stream_a);
  xcl::Stream::releaseStream(write_stream_b);
  return !b_match || !nb_match;
>>>>>>> 078413b6
}<|MERGE_RESOLUTION|>--- conflicted
+++ resolved
@@ -159,7 +159,6 @@
       valid_device++;
       break; // we break because we found a valid device
     }
-<<<<<<< HEAD
 
     auto binaryFile = argv[1];
     std::cout << "Vector Addition of elements 0x" << std::hex << size
@@ -380,152 +379,4 @@
     xcl::Stream::releaseStream(write_stream_a);
     xcl::Stream::releaseStream(write_stream_b);
     return !b_match || !nb_match;
-=======
-  }
-  if (valid_device == 0) {
-    std::cout << "Failed to program any device found, exit!\n";
-    exit(EXIT_FAILURE);
-  }
-
-  auto platform_id = device.getInfo<CL_DEVICE_PLATFORM>(&err);
-
-  // Initialization of streaming class is needed before using it.
-  xcl::Stream::init(platform_id);
-  size_t vector_size_bytes = size * sizeof(int);
-
-  // Streams
-  // Device Connection specification of the stream through extension pointer
-  cl_int ret;
-  cl_mem_ext_ptr_t ext;
-  ext.param = krnl_vadd.get();
-  ext.obj = NULL;
-
-  // Create write stream for argument 0 and 1 of kernel
-  cl_stream write_stream_a, write_stream_b;
-  ext.flags = 0;
-  OCL_CHECK(ret,
-            write_stream_a = xcl::Stream::createStream(
-                device.get(), CL_STREAM_WRITE_ONLY, CL_STREAM, &ext, &ret));
-  ext.flags = 1;
-  OCL_CHECK(ret,
-            write_stream_b = xcl::Stream::createStream(
-                device.get(), CL_STREAM_WRITE_ONLY, CL_STREAM, &ext, &ret));
-
-  // Create read stream for argument 2 of kernel
-  cl_stream read_stream;
-  ext.flags = 2;
-  OCL_CHECK(ret, read_stream = xcl::Stream::createStream(
-                     device.get(), CL_STREAM_READ_ONLY, CL_STREAM, &ext, &ret));
-
-  // Running the Kernel with blocking Stream APIs
-  std::cout << "############################################################\n";
-  std::cout << "                     Blocking Stream                        \n";
-  std::cout << "############################################################\n";
-
-  // Launch the Kernel
-  cl::Event b_wait_event;
-  OCL_CHECK(err, err = q.enqueueTask(krnl_vadd, NULL, &b_wait_event));
-
-  // Initiating the WRITE transfer
-  cl_stream_xfer_req b_wr_req{0};
-
-  b_wr_req.flags = CL_STREAM_EOT;
-  b_wr_req.priv_data = (void *)"b_write_a";
-
-  // Thread 1 for writing data to input stream 1 independently in case of
-  // default blocking transfers.
-  std::thread thr1(xcl::Stream::writeStream, write_stream_a, h_a.data(),
-                   vector_size_bytes, &b_wr_req, &ret);
-
-  b_wr_req.priv_data = (void *)"b_write_b";
-  // Thread 2 for writing data to input stream 2 independently in case of
-  // default blocking transfers.
-  std::thread thr2(xcl::Stream::writeStream, write_stream_b, h_b.data(),
-                   vector_size_bytes, &b_wr_req, &ret);
-
-  // Initiating the READ transfer
-  cl_stream_xfer_req b_rd_req{0};
-  b_rd_req.flags = CL_STREAM_EOT;
-  b_rd_req.priv_data = (void *)"b_read";
-  // Output thread to read the stream data independently in case of default
-  // blocking transfers.
-  std::thread thr3(xcl::Stream::readStream, read_stream, hw_results.data(),
-                   vector_size_bytes, &b_rd_req, &ret);
-
-  // Waiting for all the threads to complete their respective operations.
-  thr1.join();
-  thr2.join();
-  thr3.join();
-
-  // Ensuring all OpenCL objects are released.
-  q.finish();
-
-  double throput = calc_throput(b_wait_event, vector_size_bytes);
-  std::cout << "[ Case: 1 ] -> Throughput = " << throput << " MB/s\n";
-
-  // Compare the results
-  bool b_match = verify(h_a.data(), h_b.data(), sw_results.data(),
-                        hw_results.data(), size);
-
-  // Reset the data vectors
-  reset(h_a.data(), h_b.data(), sw_results.data(), hw_results.data(), size);
-
-  // Running the kernel with non-blocking Stream APIs
-  std::cout << "############################################################\n";
-  std::cout << "                  Non-Blocking Stream                       \n";
-  std::cout << "############################################################\n";
-
-  // Launch the Kernel
-  cl::Event nb_wait_event;
-  OCL_CHECK(err, err = q.enqueueTask(krnl_vadd, NULL, &nb_wait_event));
-
-  // Initiating the WRITE transfer
-  cl_stream_xfer_req nb_wr_req{0};
-
-  nb_wr_req.flags = CL_STREAM_EOT | CL_STREAM_NONBLOCKING;
-  nb_wr_req.priv_data = (void *)"nb_write_a";
-
-  // Writing data to input stream 1 independently in case of non-blocking
-  // transfers.
-  OCL_CHECK(ret, xcl::Stream::writeStream(write_stream_a, h_a.data(),
-                                          vector_size_bytes, &nb_wr_req, &ret));
-
-  nb_wr_req.priv_data = (void *)"nb_write_b";
-  // Writing data to input stream 2 independently in case of non-blocking
-  // transfers.
-  OCL_CHECK(ret, xcl::Stream::writeStream(write_stream_b, h_b.data(),
-                                          vector_size_bytes, &nb_wr_req, &ret));
-
-  // Initiating the READ transfer
-  cl_stream_xfer_req nb_rd_req{0};
-  nb_rd_req.flags = CL_STREAM_EOT | CL_STREAM_NONBLOCKING;
-  nb_rd_req.priv_data = (void *)"nb_read";
-  // Reading the stream data independently in case of non-blocking transfers.
-  OCL_CHECK(ret, xcl::Stream::readStream(read_stream, hw_results.data(),
-                                         vector_size_bytes, &nb_rd_req, &ret));
-
-  // Checking the request completion
-  cl_streams_poll_req_completions poll_req[3]{0, 0, 0}; // 3 Requests
-  auto num_compl = 3;
-  OCL_CHECK(ret, xcl::Stream::pollStreams(device.get(), poll_req, 3, 3,
-                                          &num_compl, 50000, &ret));
-  // Blocking API, waits for 3 poll request completion or 50000ms, whichever
-  // occurs first.
-
-  // Ensuring all OpenCL objects are released.
-  q.finish();
-
-  throput = calc_throput(nb_wait_event, vector_size_bytes);
-  std::cout << "[ Case: 2 ] -> Throughput = " << throput << " MB/s\n";
-
-  // Compare the device results with software results
-  bool nb_match = verify(h_a.data(), h_b.data(), sw_results.data(),
-                         hw_results.data(), size);
-
-  // Releasing Streams
-  xcl::Stream::releaseStream(read_stream);
-  xcl::Stream::releaseStream(write_stream_a);
-  xcl::Stream::releaseStream(write_stream_b);
-  return !b_match || !nb_match;
->>>>>>> 078413b6
 }