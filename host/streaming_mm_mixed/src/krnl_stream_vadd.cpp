--- conflicted
+++ resolved
@@ -56,17 +56,7 @@
                       hls::stream<pkt> &in1, // Input Stream 1
                       int *in2,              // Memory mapped Input Vector 2
                       int size               // Size in integer
-<<<<<<< HEAD
 ) {
-=======
-                      ) {
-#pragma HLS INTERFACE m_axi port = in2 offset = slave bundle = gmem
-#pragma HLS INTERFACE axis port = out
-#pragma HLS INTERFACE axis port = in1
-#pragma HLS INTERFACE s_axilite port = in2 bundle = control
-#pragma HLS INTERFACE s_axilite port = size bundle = control
-#pragma HLS INTERFACE s_axilite port = return bundle = control
->>>>>>> 078413b6
 
 vadd:
   for (int i = 0; i < size; i++) {
