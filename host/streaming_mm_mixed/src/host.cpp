--- conflicted
+++ resolved
@@ -137,7 +137,6 @@
       valid_device++;
       break; // we break because we found a valid device
     }
-<<<<<<< HEAD
 
     // OpenCL Host Code Begins.
     cl_int err;
@@ -283,97 +282,4 @@
     bool match = verify(sw_results.data(), hw_results.data(), size);
 
     return (match ? EXIT_SUCCESS : EXIT_FAILURE);
-=======
-  }
-  if (valid_device == 0) {
-    std::cout << "Failed to program any device found, exit!\n";
-    exit(EXIT_FAILURE);
-  }
-
-  cl_platform_id platform_id = device.getInfo<CL_DEVICE_PLATFORM>(&err);
-
-  // Initialization of streaming class is needed before using it.
-  xcl::Stream::init(platform_id);
-  std::cout << "Vector Addition of elements 0x" << std::hex << size
-            << std::endl;
-
-  // Reset the data vectors
-  reset(h_a.data(), h_b.data(), sw_results.data(), hw_results.data(), size);
-
-  // Running the kernel
-  unsigned int vector_size_bytes = size * sizeof(int);
-
-  // Allocate Buffer in Global Memory
-  // Buffers are allocated using CL_MEM_USE_HOST_PTR for efficient memory and
-  // Device-to-host communication
-  OCL_CHECK(err, cl::Buffer buffer_in2(context,
-                                       CL_MEM_USE_HOST_PTR | CL_MEM_READ_ONLY,
-                                       vector_size_bytes, h_b.data(), &err));
-
-  // Setting Kernel Arguments
-  OCL_CHECK(err, err = krnl_vadd.setArg(2, buffer_in2));
-  OCL_CHECK(err, err = krnl_vadd.setArg(3, size));
-
-  // Copy input data to device global memory
-  OCL_CHECK(err, err = q.enqueueMigrateMemObjects({buffer_in2},
-                                                  0 /* 0 means from host*/));
-
-  // Launch the Kernel
-  OCL_CHECK(err, err = q.enqueueTask(krnl_vadd));
-
-  // Streams
-  // Device Connection specification of the stream through extension pointer
-  cl_int ret;
-  cl_mem_ext_ptr_t ext;
-  ext.param = krnl_vadd.get();
-  ext.obj = NULL;
-
-  // Create write stream for argument 1 of kernel
-  cl_stream write_stream_a;
-  ext.flags = 1;
-  OCL_CHECK(ret,
-            write_stream_a = xcl::Stream::createStream(
-                device.get(), CL_STREAM_WRITE_ONLY, CL_STREAM, &ext, &ret));
-
-  // Create read stream for argument 0 of kernel
-  cl_stream read_stream;
-  ext.flags = 0;
-  OCL_CHECK(ret, read_stream = xcl::Stream::createStream(
-                     device.get(), CL_STREAM_READ_ONLY, CL_STREAM, &ext, &ret));
-
-  // Initiating the WRITE transfer
-  cl_stream_xfer_req wr_req{0};
-
-  wr_req.flags = CL_STREAM_EOT;
-  wr_req.priv_data = (void *)"write_a";
-
-  // Thread 1 for writing data to input stream 1 independently in case of
-  // default blocking transfers.
-  std::thread thr1(xcl::Stream::writeStream, write_stream_a, h_a.data(),
-                   vector_size_bytes, &wr_req, &ret);
-
-  // Initiating the READ transfer
-  cl_stream_xfer_req rd_req{0};
-  rd_req.flags = CL_STREAM_EOT;
-  rd_req.priv_data = (void *)"read";
-  // Output thread to read the stream data independently in case of default
-  // blocking transfers.
-  std::thread thr2(xcl::Stream::readStream, read_stream, hw_results.data(),
-                   vector_size_bytes, &rd_req, &ret);
-
-  // Waiting for all the threads to complete their respective operations.
-  thr1.join();
-  thr2.join();
-
-  // Releasing all OpenCL objects
-  q.finish();
-  xcl::Stream::releaseStream(read_stream);
-  xcl::Stream::releaseStream(write_stream_a);
-  // OpenCL Host Code Ends
-
-  // Compare the device results with software results
-  bool match = verify(sw_results.data(), hw_results.data(), size);
-
-  return (match ? EXIT_SUCCESS : EXIT_FAILURE);
->>>>>>> 078413b6
 }