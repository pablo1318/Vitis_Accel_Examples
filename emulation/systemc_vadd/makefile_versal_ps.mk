--- conflicted
+++ resolved
@@ -74,10 +74,7 @@
 VPP_PFLAGS := 
 CMD_ARGS = $(BUILD_DIR)/vadd.xclbin
 SD_CARD := $(PACKAGE_OUT)
-<<<<<<< HEAD
-=======
-
->>>>>>> bb53cf7f
+
 dfx_hw := false
 dfx_chk := $(shell $(XF_PROJ_ROOT)/common/utility/custom_dfx_check.sh $(PLATFORM) $(XF_PROJ_ROOT))
 ifeq ($(dfx_chk), true)
