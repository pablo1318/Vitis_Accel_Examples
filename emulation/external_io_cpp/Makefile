#
# Copyright 2019-2021 Xilinx, Inc.
#
# Licensed under the Apache License, Version 2.0 (the "License");
# you may not use this file except in compliance with the License.
# You may obtain a copy of the License at
#
#     http://www.apache.org/licenses/LICENSE-2.0
#
# Unless required by applicable law or agreed to in writing, software
# distributed under the License is distributed on an "AS IS" BASIS,
# WITHOUT WARRANTIES OR CONDITIONS OF ANY KIND, either express or implied.
# See the License for the specific language governing permissions and
# limitations under the License.
# makefile-generator v1.0.3
#
# Points to top directory of Git repository
MK_PATH := $(abspath $(lastword $(MAKEFILE_LIST)))
COMMON_REPO ?= $(shell bash -c 'export MK_PATH=$(MK_PATH); echo $${MK_PATH%emulation/external_io_cpp/*}')
PWD = $(shell readlink -f .)
XF_PROJ_ROOT = $(shell readlink -f $(COMMON_REPO))


########################## Checking if PLATFORM in allowlist #######################
PLATFORM_BLOCKLIST += dma vck5000 aws-vu9p-f1 samsung u2_ 
PLATFORM_ALLOWLIST += vck190 zc 

ifneq ($(TARGET),$(findstring $(TARGET), sw_emu hw_emu))
$(error Application supports only sw_emu hw_emu TARGET. Please use the target for running the application)
endif
PLATFORM ?= xilinx_u250_gen3x16_xdma_3_1_202020_1
DEV_ARCH := $(shell platforminfo -p $(PLATFORM) | grep 'FPGA Family' | sed 's/.*://' | sed '/ai_engine/d' | sed 's/^[[:space:]]*//')
CPU_TYPE := $(shell platforminfo -p $(PLATFORM) | grep 'CPU Type' | sed 's/.*://' | sed '/ai_engine/d' | sed 's/^[[:space:]]*//')

ifeq ($(CPU_TYPE), cortex-a9)
HOST_ARCH := aarch32
else ifneq (,$(findstring cortex-a, $(CPU_TYPE)))
HOST_ARCH := aarch64
else
HOST_ARCH := x86
endif

ifeq ($(DEV_ARCH), zynquplus)
include makefile_zynqmp.mk
else ifeq ($(DEV_ARCH), zynq)
include makefile_zynq7000.mk
else ifeq ($(DEV_ARCH), versal)
include makefile_versal_ps.mk
endif

############################## Help Section ##############################
help:
	$(ECHO) "Makefile Usage:"
	$(ECHO) "  make all TARGET=<sw_emu/hw_emu/hw> PLATFORM=<FPGA platform> EDGE_COMMON_SW=<rootfs and kernel image path>"
	$(ECHO) "      Command to generate the design for specified Target and Shell."
	$(ECHO) ""
	$(ECHO) "  make clean "
	$(ECHO) "      Command to remove the generated non-hardware files."
	$(ECHO) ""
	$(ECHO) "  make cleanall"
	$(ECHO) "      Command to remove all the generated files."
	$(ECHO) ""
	$(ECHO) "  make test PLATFORM=<FPGA platform>"
	$(ECHO) "      Command to run the application. This is same as 'run' target but does not have any makefile dependency."
	$(ECHO) ""
	$(ECHO) "  make sd_card TARGET=<sw_emu/hw_emu/hw> PLATFORM=<FPGA platform> EDGE_COMMON_SW=<rootfs and kernel image path>"
	$(ECHO) "      Command to prepare sd_card files."
	$(ECHO) ""
	$(ECHO) "  make run TARGET=<sw_emu/hw_emu/hw> PLATFORM=<FPGA platform> EDGE_COMMON_SW=<rootfs and kernel image path>"
	$(ECHO) "      Command to run application in emulation."
	$(ECHO) ""
	$(ECHO) "  make build TARGET=<sw_emu/hw_emu/hw> PLATFORM=<FPGA platform> EDGE_COMMON_SW=<rootfs and kernel image path>"
	$(ECHO) "      Command to build xclbin application."
	$(ECHO) ""
	$(ECHO) "  make host EDGE_COMMON_SW=<rootfs and kernel image path>"
	$(ECHO) "      Command to build host application."
	$(ECHO) "      EDGE_COMMON_SW is required for SoC shells. Please download and use the pre-built image from - "
	$(ECHO) "      https://www.xilinx.com/support/download/index.html/content/xilinx/en/downloadNav/embedded-platforms.html"
<<<<<<< HEAD
	$(ECHO) ""

############################## Setting up Project Variables ##############################
# Points to top directory of Git repository
MK_PATH := $(abspath $(lastword $(MAKEFILE_LIST)))
COMMON_REPO ?= $(shell bash -c 'export MK_PATH=$(MK_PATH); echo $${MK_PATH%emulation/external_io_cpp/*}')
PWD = $(shell readlink -f .)
XF_PROJ_ROOT = $(shell readlink -f $(COMMON_REPO))

TARGET := hw
HOST_ARCH := x86
SYSROOT :=

include ./utils.mk

XSA := 
ifneq ($(PLATFORM), )
XSA := $(call device2xsa, $(PLATFORM))
endif
TEMP_DIR := ./_x.$(TARGET).$(XSA)
BUILD_DIR := ./build_dir.$(TARGET).$(XSA)

LINK_OUTPUT := $(BUILD_DIR)/increment.link.xclbin
ifeq ($(DEV_ARCH), versal)
LINK_OUTPUT := $(BUILD_DIR)/increment.xsa
endif

# SoC variables
RUN_APP_SCRIPT = ./run_app.sh
PACKAGE_OUT = ./package.$(TARGET)

LAUNCH_EMULATOR = $(PACKAGE_OUT)/launch_$(TARGET).sh
RESULT_STRING = TEST PASSED

VPP := v++
VPP_PFLAGS := 

CMD_ARGS = $(BUILD_DIR)/increment.xclbin
SDCARD := sd_card
vck190_dfx_hw := false
XOS = $(XILINX_VITIS)/data/emulation/XO/sim_ipc_axis_master_32.xo  $(XILINX_VITIS)/data/emulation/XO/sim_ipc_axis_slave_32.xo

include $(XF_PROJ_ROOT)/common/includes/opencl/opencl.mk
CXXFLAGS += $(opencl_CXXFLAGS) -Wall -O0 -g -std=c++11
LDFLAGS += $(opencl_LDFLAGS)

########################## Checking if PLATFORM in allowlist #######################
PLATFORM_BLOCKLIST += dma vck5000 aws-vu9p-f1 samsung u2_ 
PLATFORM_ALLOWLIST += vck190 zc

############################## Setting up Host Variables ##############################
#Include Required Host Source Files
CXXFLAGS += -I$(XF_PROJ_ROOT)/common/includes/xcl2
HOST_SRCS += $(XF_PROJ_ROOT)/common/includes/xcl2/xcl2.cpp ./src/host.cpp 
# Host compiler global settings
CXXFLAGS += -fmessage-length=0
LDFLAGS += -lrt -lstdc++ 

ifneq ($(HOST_ARCH), x86)
	LDFLAGS += --sysroot=$(SYSROOT)
endif

############################## Setting up Kernel Variables ##############################
# Kernel compiler global settings
VPP_FLAGS += -t $(TARGET) --platform $(PLATFORM) --save-temps 

# Kernel linker flags
VPP_LDFLAGS += --config ./krnl_incr.cfg

EXECUTABLE = ./external_io_cpp
EMCONFIG_DIR = $(TEMP_DIR)
EMU_DIR = $(SDCARD)/data/emulation

############################## Declaring Binary Containers ##############################
BINARY_CONTAINERS += $(BUILD_DIR)/increment.xclbin
BINARY_CONTAINER_increment_OBJS += $(TEMP_DIR)/increment.xo

############################## Setting Targets ##############################
CP = cp -rf

.PHONY: all clean cleanall docs emconfig
all: check-platform check-device check-vitis $(EXECUTABLE) $(BINARY_CONTAINERS) emconfig sd_card

.PHONY: host
host: $(EXECUTABLE)

.PHONY: build
build: check-vitis check-device $(BINARY_CONTAINERS)

.PHONY: xclbin
xclbin: build

############################## Setting Rules for Binary Containers (Building Kernels) ##############################
$(TEMP_DIR)/increment.xo: src/increment.cpp
	mkdir -p $(TEMP_DIR)
	$(VPP) $(VPP_FLAGS) -c -k increment --temp_dir $(TEMP_DIR)  -I'$(<D)' -o'$@' '$<'
$(BUILD_DIR)/increment.xclbin: $(BINARY_CONTAINER_increment_OBJS)
	mkdir -p $(BUILD_DIR)
ifeq ($(HOST_ARCH), x86)
	$(VPP) $(VPP_FLAGS) -l $(VPP_LDFLAGS) $(XOS) --temp_dir $(TEMP_DIR)  -o'$(LINK_OUTPUT)' $(+)
	$(VPP) -p $(LINK_OUTPUT) -t $(TARGET) --platform $(PLATFORM) --package.out_dir $(PACKAGE_OUT) -o $(BUILD_DIR)/increment.xclbin
else
	$(VPP) $(VPP_FLAGS) -l $(VPP_LDFLAGS) $(XOS) --temp_dir $(TEMP_DIR) -o'$(LINK_OUTPUT)' $(+)
endif

############################## Setting Rules for Host (Building Host Executable) ##############################
$(EXECUTABLE): $(HOST_SRCS) | check-xrt
		$(CXX) -o $@ $^ $(CXXFLAGS) $(LDFLAGS)

emconfig:$(EMCONFIG_DIR)/emconfig.json
$(EMCONFIG_DIR)/emconfig.json:
	emconfigutil --platform $(PLATFORM) --od $(EMCONFIG_DIR)

############################## Setting Essential Checks and Running Rules ##############################
run: run_blocking run_non_blocking

run_blocking: all
	$(ECHO) "Feeding the kernel with a Blocking External Traffic Genrator"
	./scripts/pre.sh
	./scripts/cpp_exec.sh BLOCKING &
ifeq ($(TARGET),$(filter $(TARGET),sw_emu hw_emu))
ifeq ($(HOST_ARCH), x86)
	$(CP) $(EMCONFIG_DIR)/emconfig.json .
	XCL_EMULATION_MODE=$(TARGET) $(EXECUTABLE) $(CMD_ARGS)
else
	$(LAUNCH_EMULATOR) -disable-host-completion-check -run-app $(RUN_APP_SCRIPT) | tee run_app.log; exit $${PIPESTATUS[0]}
endif
	./scripts/post.sh BLOCKING
else
ifeq ($(HOST_ARCH), x86)
	$(EXECUTABLE) $(CMD_ARGS)
endif
endif
ifneq ($(TARGET),$(findstring $(TARGET), sw_emu hw_emu))
$(error Application supports only sw_emu hw_emu TARGET. Please use the target for running the application)
endif
	
run_non_blocking: all
	$(ECHO) "Feeding the kernel with a Non-blocking External Traffic Genrator"
	./scripts/pre.sh
	./scripts/cpp_exec.sh NON_BLOCKING &
ifeq ($(TARGET),$(filter $(TARGET),sw_emu hw_emu))
ifeq ($(HOST_ARCH), x86)
	$(CP) $(EMCONFIG_DIR)/emconfig.json .
	XCL_EMULATION_MODE=$(TARGET) $(EXECUTABLE) $(CMD_ARGS)
else
	$(LAUNCH_EMULATOR) -disable-host-completion-check -run-app $(RUN_APP_SCRIPT) | tee run_app.log; exit $${PIPESTATUS[0]}
endif
	./scripts/post.sh NON_BLOCKING
else
ifeq ($(HOST_ARCH), x86)
	$(EXECUTABLE) $(CMD_ARGS)
endif
endif
ifneq ($(TARGET),$(findstring $(TARGET), sw_emu hw_emu))
$(error Application supports only sw_emu hw_emu TARGET. Please use the target for running the application)
endif

.PHONY: test
test: $(EXECUTABLE)
ifeq ($(TARGET),$(filter $(TARGET),sw_emu hw_emu))
ifeq ($(HOST_ARCH), x86)
	XCL_EMULATION_MODE=$(TARGET) $(EXECUTABLE) $(CMD_ARGS)
else
	$(LAUNCH_EMULATOR) -disable-host-completion-check -run-app $(RUN_APP_SCRIPT) | tee run_app.log; exit $${PIPESTATUS[0]}
endif
else
ifeq ($(HOST_ARCH), x86)
	$(EXECUTABLE) $(CMD_ARGS)
else
	$(ECHO) "Please copy the content of sd_card folder and data to an SD Card and run on the board"
endif
endif
ifneq ($(TARGET),$(findstring $(TARGET), sw_emu hw_emu))
$(warning WARNING:Application supports only sw_emu hw_emu TARGET. Please use the target for running the application)
endif



############################## Preparing sdcard ##############################
sd_card: $(BINARY_CONTAINERS) $(EXECUTABLE) gen_run_app
ifneq ($(HOST_ARCH), x86)
ifeq ($(findstring vck190_base_dfx, $(PLATFORM)), vck190_base_dfx)
ifeq ($(TARGET),$(filter $(TARGET), hw))
	$(VPP) $(VPP_FLAGS) -p $(LINK_OUTPUT) -o increment.xclbin 
	$(VPP) $(VPP_PFLAGS) $(VPP_FLAGS) -p --package.out_dir $(PACKAGE_OUT) --package.rootfs $(EDGE_COMMON_SW)/rootfs.ext4 --package.sd_file $(SD_IMAGE_FILE) --package.sd_file xrt.ini --package.sd_file $(RUN_APP_SCRIPT) --package.sd_file $(EXECUTABLE) --package.sd_file increment.xclbin
vck190_dfx_hw := true
endif
endif
ifeq ($(vck190_dfx_hw), false)
	$(VPP) $(VPP_PFLAGS) -p $(LINK_OUTPUT) $(VPP_FLAGS) --package.out_dir $(PACKAGE_OUT) --package.rootfs $(EDGE_COMMON_SW)/rootfs.ext4 --package.sd_file $(SD_IMAGE_FILE) --package.sd_file xrt.ini --package.sd_file $(RUN_APP_SCRIPT) --package.sd_file $(EXECUTABLE) --package.sd_file $(EMCONFIG_DIR)/emconfig.json -o increment.xclbin
endif
endif

############################## Cleaning Rules ##############################
# Cleaning stuff
clean:
	-$(RMDIR) $(EXECUTABLE) $(XCLBIN)/{*sw_emu*,*hw_emu*} 
	-$(RMDIR) profile_* TempConfig system_estimate.xtxt *.rpt *.csv *.txt
	-$(RMDIR) src/*.ll *v++* .Xil emconfig.json dltmp* xmltmp* *.log *.jou *.wcfg *.wdb

cleanall: clean
	-$(RMDIR) build_dir* sd_card*
	-$(RMDIR) package.*
	-$(RMDIR) _x* *xclbin.run_summary qemu-memory-_* emulation _vimage pl* start_simulation.sh *.xclbin
=======
	$(ECHO) ""
>>>>>>> ddcacae8
<|MERGE_RESOLUTION|>--- conflicted
+++ resolved
@@ -76,212 +76,4 @@
 	$(ECHO) "      Command to build host application."
 	$(ECHO) "      EDGE_COMMON_SW is required for SoC shells. Please download and use the pre-built image from - "
 	$(ECHO) "      https://www.xilinx.com/support/download/index.html/content/xilinx/en/downloadNav/embedded-platforms.html"
-<<<<<<< HEAD
-	$(ECHO) ""
-
-############################## Setting up Project Variables ##############################
-# Points to top directory of Git repository
-MK_PATH := $(abspath $(lastword $(MAKEFILE_LIST)))
-COMMON_REPO ?= $(shell bash -c 'export MK_PATH=$(MK_PATH); echo $${MK_PATH%emulation/external_io_cpp/*}')
-PWD = $(shell readlink -f .)
-XF_PROJ_ROOT = $(shell readlink -f $(COMMON_REPO))
-
-TARGET := hw
-HOST_ARCH := x86
-SYSROOT :=
-
-include ./utils.mk
-
-XSA := 
-ifneq ($(PLATFORM), )
-XSA := $(call device2xsa, $(PLATFORM))
-endif
-TEMP_DIR := ./_x.$(TARGET).$(XSA)
-BUILD_DIR := ./build_dir.$(TARGET).$(XSA)
-
-LINK_OUTPUT := $(BUILD_DIR)/increment.link.xclbin
-ifeq ($(DEV_ARCH), versal)
-LINK_OUTPUT := $(BUILD_DIR)/increment.xsa
-endif
-
-# SoC variables
-RUN_APP_SCRIPT = ./run_app.sh
-PACKAGE_OUT = ./package.$(TARGET)
-
-LAUNCH_EMULATOR = $(PACKAGE_OUT)/launch_$(TARGET).sh
-RESULT_STRING = TEST PASSED
-
-VPP := v++
-VPP_PFLAGS := 
-
-CMD_ARGS = $(BUILD_DIR)/increment.xclbin
-SDCARD := sd_card
-vck190_dfx_hw := false
-XOS = $(XILINX_VITIS)/data/emulation/XO/sim_ipc_axis_master_32.xo  $(XILINX_VITIS)/data/emulation/XO/sim_ipc_axis_slave_32.xo
-
-include $(XF_PROJ_ROOT)/common/includes/opencl/opencl.mk
-CXXFLAGS += $(opencl_CXXFLAGS) -Wall -O0 -g -std=c++11
-LDFLAGS += $(opencl_LDFLAGS)
-
-########################## Checking if PLATFORM in allowlist #######################
-PLATFORM_BLOCKLIST += dma vck5000 aws-vu9p-f1 samsung u2_ 
-PLATFORM_ALLOWLIST += vck190 zc
-
-############################## Setting up Host Variables ##############################
-#Include Required Host Source Files
-CXXFLAGS += -I$(XF_PROJ_ROOT)/common/includes/xcl2
-HOST_SRCS += $(XF_PROJ_ROOT)/common/includes/xcl2/xcl2.cpp ./src/host.cpp 
-# Host compiler global settings
-CXXFLAGS += -fmessage-length=0
-LDFLAGS += -lrt -lstdc++ 
-
-ifneq ($(HOST_ARCH), x86)
-	LDFLAGS += --sysroot=$(SYSROOT)
-endif
-
-############################## Setting up Kernel Variables ##############################
-# Kernel compiler global settings
-VPP_FLAGS += -t $(TARGET) --platform $(PLATFORM) --save-temps 
-
-# Kernel linker flags
-VPP_LDFLAGS += --config ./krnl_incr.cfg
-
-EXECUTABLE = ./external_io_cpp
-EMCONFIG_DIR = $(TEMP_DIR)
-EMU_DIR = $(SDCARD)/data/emulation
-
-############################## Declaring Binary Containers ##############################
-BINARY_CONTAINERS += $(BUILD_DIR)/increment.xclbin
-BINARY_CONTAINER_increment_OBJS += $(TEMP_DIR)/increment.xo
-
-############################## Setting Targets ##############################
-CP = cp -rf
-
-.PHONY: all clean cleanall docs emconfig
-all: check-platform check-device check-vitis $(EXECUTABLE) $(BINARY_CONTAINERS) emconfig sd_card
-
-.PHONY: host
-host: $(EXECUTABLE)
-
-.PHONY: build
-build: check-vitis check-device $(BINARY_CONTAINERS)
-
-.PHONY: xclbin
-xclbin: build
-
-############################## Setting Rules for Binary Containers (Building Kernels) ##############################
-$(TEMP_DIR)/increment.xo: src/increment.cpp
-	mkdir -p $(TEMP_DIR)
-	$(VPP) $(VPP_FLAGS) -c -k increment --temp_dir $(TEMP_DIR)  -I'$(<D)' -o'$@' '$<'
-$(BUILD_DIR)/increment.xclbin: $(BINARY_CONTAINER_increment_OBJS)
-	mkdir -p $(BUILD_DIR)
-ifeq ($(HOST_ARCH), x86)
-	$(VPP) $(VPP_FLAGS) -l $(VPP_LDFLAGS) $(XOS) --temp_dir $(TEMP_DIR)  -o'$(LINK_OUTPUT)' $(+)
-	$(VPP) -p $(LINK_OUTPUT) -t $(TARGET) --platform $(PLATFORM) --package.out_dir $(PACKAGE_OUT) -o $(BUILD_DIR)/increment.xclbin
-else
-	$(VPP) $(VPP_FLAGS) -l $(VPP_LDFLAGS) $(XOS) --temp_dir $(TEMP_DIR) -o'$(LINK_OUTPUT)' $(+)
-endif
-
-############################## Setting Rules for Host (Building Host Executable) ##############################
-$(EXECUTABLE): $(HOST_SRCS) | check-xrt
-		$(CXX) -o $@ $^ $(CXXFLAGS) $(LDFLAGS)
-
-emconfig:$(EMCONFIG_DIR)/emconfig.json
-$(EMCONFIG_DIR)/emconfig.json:
-	emconfigutil --platform $(PLATFORM) --od $(EMCONFIG_DIR)
-
-############################## Setting Essential Checks and Running Rules ##############################
-run: run_blocking run_non_blocking
-
-run_blocking: all
-	$(ECHO) "Feeding the kernel with a Blocking External Traffic Genrator"
-	./scripts/pre.sh
-	./scripts/cpp_exec.sh BLOCKING &
-ifeq ($(TARGET),$(filter $(TARGET),sw_emu hw_emu))
-ifeq ($(HOST_ARCH), x86)
-	$(CP) $(EMCONFIG_DIR)/emconfig.json .
-	XCL_EMULATION_MODE=$(TARGET) $(EXECUTABLE) $(CMD_ARGS)
-else
-	$(LAUNCH_EMULATOR) -disable-host-completion-check -run-app $(RUN_APP_SCRIPT) | tee run_app.log; exit $${PIPESTATUS[0]}
-endif
-	./scripts/post.sh BLOCKING
-else
-ifeq ($(HOST_ARCH), x86)
-	$(EXECUTABLE) $(CMD_ARGS)
-endif
-endif
-ifneq ($(TARGET),$(findstring $(TARGET), sw_emu hw_emu))
-$(error Application supports only sw_emu hw_emu TARGET. Please use the target for running the application)
-endif
-	
-run_non_blocking: all
-	$(ECHO) "Feeding the kernel with a Non-blocking External Traffic Genrator"
-	./scripts/pre.sh
-	./scripts/cpp_exec.sh NON_BLOCKING &
-ifeq ($(TARGET),$(filter $(TARGET),sw_emu hw_emu))
-ifeq ($(HOST_ARCH), x86)
-	$(CP) $(EMCONFIG_DIR)/emconfig.json .
-	XCL_EMULATION_MODE=$(TARGET) $(EXECUTABLE) $(CMD_ARGS)
-else
-	$(LAUNCH_EMULATOR) -disable-host-completion-check -run-app $(RUN_APP_SCRIPT) | tee run_app.log; exit $${PIPESTATUS[0]}
-endif
-	./scripts/post.sh NON_BLOCKING
-else
-ifeq ($(HOST_ARCH), x86)
-	$(EXECUTABLE) $(CMD_ARGS)
-endif
-endif
-ifneq ($(TARGET),$(findstring $(TARGET), sw_emu hw_emu))
-$(error Application supports only sw_emu hw_emu TARGET. Please use the target for running the application)
-endif
-
-.PHONY: test
-test: $(EXECUTABLE)
-ifeq ($(TARGET),$(filter $(TARGET),sw_emu hw_emu))
-ifeq ($(HOST_ARCH), x86)
-	XCL_EMULATION_MODE=$(TARGET) $(EXECUTABLE) $(CMD_ARGS)
-else
-	$(LAUNCH_EMULATOR) -disable-host-completion-check -run-app $(RUN_APP_SCRIPT) | tee run_app.log; exit $${PIPESTATUS[0]}
-endif
-else
-ifeq ($(HOST_ARCH), x86)
-	$(EXECUTABLE) $(CMD_ARGS)
-else
-	$(ECHO) "Please copy the content of sd_card folder and data to an SD Card and run on the board"
-endif
-endif
-ifneq ($(TARGET),$(findstring $(TARGET), sw_emu hw_emu))
-$(warning WARNING:Application supports only sw_emu hw_emu TARGET. Please use the target for running the application)
-endif
-
-
-
-############################## Preparing sdcard ##############################
-sd_card: $(BINARY_CONTAINERS) $(EXECUTABLE) gen_run_app
-ifneq ($(HOST_ARCH), x86)
-ifeq ($(findstring vck190_base_dfx, $(PLATFORM)), vck190_base_dfx)
-ifeq ($(TARGET),$(filter $(TARGET), hw))
-	$(VPP) $(VPP_FLAGS) -p $(LINK_OUTPUT) -o increment.xclbin 
-	$(VPP) $(VPP_PFLAGS) $(VPP_FLAGS) -p --package.out_dir $(PACKAGE_OUT) --package.rootfs $(EDGE_COMMON_SW)/rootfs.ext4 --package.sd_file $(SD_IMAGE_FILE) --package.sd_file xrt.ini --package.sd_file $(RUN_APP_SCRIPT) --package.sd_file $(EXECUTABLE) --package.sd_file increment.xclbin
-vck190_dfx_hw := true
-endif
-endif
-ifeq ($(vck190_dfx_hw), false)
-	$(VPP) $(VPP_PFLAGS) -p $(LINK_OUTPUT) $(VPP_FLAGS) --package.out_dir $(PACKAGE_OUT) --package.rootfs $(EDGE_COMMON_SW)/rootfs.ext4 --package.sd_file $(SD_IMAGE_FILE) --package.sd_file xrt.ini --package.sd_file $(RUN_APP_SCRIPT) --package.sd_file $(EXECUTABLE) --package.sd_file $(EMCONFIG_DIR)/emconfig.json -o increment.xclbin
-endif
-endif
-
-############################## Cleaning Rules ##############################
-# Cleaning stuff
-clean:
-	-$(RMDIR) $(EXECUTABLE) $(XCLBIN)/{*sw_emu*,*hw_emu*} 
-	-$(RMDIR) profile_* TempConfig system_estimate.xtxt *.rpt *.csv *.txt
-	-$(RMDIR) src/*.ll *v++* .Xil emconfig.json dltmp* xmltmp* *.log *.jou *.wcfg *.wdb
-
-cleanall: clean
-	-$(RMDIR) build_dir* sd_card*
-	-$(RMDIR) package.*
-	-$(RMDIR) _x* *xclbin.run_summary qemu-memory-_* emulation _vimage pl* start_simulation.sh *.xclbin
-=======
-	$(ECHO) ""
->>>>>>> ddcacae8
+	$(ECHO) ""