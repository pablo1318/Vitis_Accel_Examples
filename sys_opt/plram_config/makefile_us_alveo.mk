#
# Copyright 2019-2021 Xilinx, Inc.
#
# Licensed under the Apache License, Version 2.0 (the "License");
# you may not use this file except in compliance with the License.
# You may obtain a copy of the License at
#
#     http://www.apache.org/licenses/LICENSE-2.0
#
# Unless required by applicable law or agreed to in writing, software
# distributed under the License is distributed on an "AS IS" BASIS,
# WITHOUT WARRANTIES OR CONDITIONS OF ANY KIND, either express or implied.
# See the License for the specific language governing permissions and
# limitations under the License.
# makefile-generator v1.0.3
#

############################## Help Section ##############################
ifneq ($(findstring Makefile, $(MAKEFILE_LIST)), Makefile)
help:
	$(ECHO) "Makefile Usage:"
	$(ECHO) "  make all TARGET=<sw_emu/hw_emu/hw> PLATFORM=<FPGA platform>"
	$(ECHO) "      Command to generate the design for specified Target and Shell."
	$(ECHO) ""
	$(ECHO) "  make clean "
	$(ECHO) "      Command to remove the generated non-hardware files."
	$(ECHO) ""
	$(ECHO) "  make cleanall"
	$(ECHO) "      Command to remove all the generated files."
	$(ECHO) ""
	$(ECHO) "  make test PLATFORM=<FPGA platform>"
	$(ECHO) "      Command to run the application. This is same as 'run' target but does not have any makefile dependency."
	$(ECHO) ""
	$(ECHO) "  make run TARGET=<sw_emu/hw_emu/hw> PLATFORM=<FPGA platform>"
	$(ECHO) "      Command to run application in emulation."
	$(ECHO) ""
	$(ECHO) "  make build TARGET=<sw_emu/hw_emu/hw> PLATFORM=<FPGA platform>"
	$(ECHO) "      Command to build xclbin application."
	$(ECHO) ""
	$(ECHO) "  make host"
	$(ECHO) "      Command to build host application."
	$(ECHO) ""
endif

############################## Setting up Project Variables ##############################
TARGET := hw
include ./utils.mk

TEMP_DIR := ./_x.$(TARGET).$(XSA)
BUILD_DIR := ./build_dir.$(TARGET).$(XSA)

LINK_OUTPUT := $(BUILD_DIR)/vadd.link.xclbin
PACKAGE_OUT = ./package.$(TARGET)

VPP_PFLAGS := 
CMD_ARGS = $(BUILD_DIR)/vadd.xclbin
include config.mk

CXXFLAGS += -I$(XILINX_XRT)/include -I$(XILINX_VIVADO)/include -Wall -O0 -g -std=c++1y
LDFLAGS += -L$(XILINX_XRT)/lib -pthread -lOpenCL

########################## Checking if PLATFORM in allowlist #######################
<<<<<<< HEAD
PLATFORM_BLOCKLIST += zc vck v70 
=======
PLATFORM_BLOCKLIST += zc vck u280 u55c u55n 
>>>>>>> 4de9c3a6
############################## Setting up Host Variables ##############################
#Include Required Host Source Files
CXXFLAGS += -I$(XF_PROJ_ROOT)/common/includes/xcl2
HOST_SRCS += $(XF_PROJ_ROOT)/common/includes/xcl2/xcl2.cpp ./src/host.cpp 
# Host compiler global settings
CXXFLAGS += -fmessage-length=0
LDFLAGS += -lrt -lstdc++ 

############################## Setting up Kernel Variables ##############################
# Kernel compiler global settings
VPP_FLAGS += 
VPP_FLAGS += -t $(TARGET) --platform $(PLATFORM) --save-temps 


# Kernel linker flags
VPP_LDFLAGS_vadd += --config ./advanced.cfg --config ./vadd.cfg
EXECUTABLE = ./plram_config
EMCONFIG_DIR = $(TEMP_DIR)

############################## Setting Targets ##############################
.PHONY: all clean cleanall docs emconfig
all: check-platform check-device check-vitis $(EXECUTABLE) $(BUILD_DIR)/vadd.xclbin emconfig

.PHONY: host
host: $(EXECUTABLE)

.PHONY: build
build: check-vitis check-device $(BUILD_DIR)/vadd.xclbin

.PHONY: xclbin
xclbin: build

############################## Setting Rules for Binary Containers (Building Kernels) ##############################
$(TEMP_DIR)/vadd.xo: src/vadd.cpp
	mkdir -p $(TEMP_DIR)
	v++ $(VPP_FLAGS) -c -k vadd --temp_dir $(TEMP_DIR)  -I'$(<D)' -o'$@' '$<'

$(BUILD_DIR)/vadd.xclbin: $(TEMP_DIR)/vadd.xo
	mkdir -p $(BUILD_DIR)
	v++ $(VPP_FLAGS) -l $(VPP_LDFLAGS) --temp_dir $(TEMP_DIR) $(VPP_LDFLAGS_vadd) -o'$(LINK_OUTPUT)' $(+)
	v++ -p $(LINK_OUTPUT) $(VPP_FLAGS) --package.out_dir $(PACKAGE_OUT) -o $(BUILD_DIR)/vadd.xclbin

############################## Setting Rules for Host (Building Host Executable) ##############################
$(EXECUTABLE): $(HOST_SRCS) | check-xrt
		g++ -o $@ $^ $(CXXFLAGS) $(LDFLAGS)

emconfig:$(EMCONFIG_DIR)/emconfig.json
$(EMCONFIG_DIR)/emconfig.json:
	emconfigutil --platform $(PLATFORM) --od $(EMCONFIG_DIR)

############################## Setting Essential Checks and Running Rules ##############################
run: all
ifeq ($(TARGET),$(filter $(TARGET),sw_emu hw_emu))
	cp -rf $(EMCONFIG_DIR)/emconfig.json .
	XCL_EMULATION_MODE=$(TARGET) $(EXECUTABLE) $(CMD_ARGS)
else
	$(EXECUTABLE) $(CMD_ARGS)
endif

.PHONY: test
test: $(EXECUTABLE)
ifeq ($(TARGET),$(filter $(TARGET),sw_emu hw_emu))
	XCL_EMULATION_MODE=$(TARGET) $(EXECUTABLE) $(CMD_ARGS)
else
	$(EXECUTABLE) $(CMD_ARGS)
endif

############################## Cleaning Rules ##############################
# Cleaning stuff
clean:
	-$(RMDIR) $(EXECUTABLE) $(XCLBIN)/{*sw_emu*,*hw_emu*} 
	-$(RMDIR) profile_* TempConfig system_estimate.xtxt *.rpt *.csv 
	-$(RMDIR) src/*.ll *v++* .Xil emconfig.json dltmp* xmltmp* *.log *.jou *.wcfg *.wdb

cleanall: clean
	-$(RMDIR) build_dir*
	-$(RMDIR) package.*
	-$(RMDIR) _x* *xclbin.run_summary qemu-memory-_* emulation _vimage pl* start_simulation.sh *.xclbin
<|MERGE_RESOLUTION|>--- conflicted
+++ resolved
@@ -60,11 +60,7 @@
 LDFLAGS += -L$(XILINX_XRT)/lib -pthread -lOpenCL
 
 ########################## Checking if PLATFORM in allowlist #######################
-<<<<<<< HEAD
-PLATFORM_BLOCKLIST += zc vck v70 
-=======
 PLATFORM_BLOCKLIST += zc vck u280 u55c u55n 
->>>>>>> 4de9c3a6
 ############################## Setting up Host Variables ##############################
 #Include Required Host Source Files
 CXXFLAGS += -I$(XF_PROJ_ROOT)/common/includes/xcl2
